--- conflicted
+++ resolved
@@ -66,12 +66,6 @@
 
 log_info "First, trying Firefox portal detection..."
 
-<<<<<<< HEAD
-# First, try Firefox portal detection
-if curl -s --max-time 5 http://detectportal.firefox.com/success.txt | grep -q "success"; then
-    log_info "Internet is available. No need to run authentication script, exiting..."
-    exit 0
-=======
 # Perform curl and log output
 CURL_OUTPUT=$(curl -s --max-time 5 http://detectportal.firefox.com/success.txt)
 log_debug "Command: curl -s --max-time 5 http://detectportal.firefox.com/success.txt => Output: ${COLOR_WHITE}${CURL_OUTPUT}${COLOR_RESET}"
@@ -89,7 +83,6 @@
     fi
 else
     log_error "No success found in curl output. Output was: ${COLOR_WHITE}${CURL_OUTPUT}${COLOR_RESET}"
->>>>>>> 5b7d0d03
 fi
 
 # If Firefox check fails, try pinging an external IP
