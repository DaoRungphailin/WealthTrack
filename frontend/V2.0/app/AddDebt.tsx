--- conflicted
+++ resolved
@@ -35,19 +35,11 @@
   const [errors, setErrors] = useState<{ [key: string]: string }>({});
   const [amountPaid, setAmountPaid] = useState("");
 
-<<<<<<< HEAD
     const { createDebt, getAllDebts } = useDebt();
     const { getAllAccounts } = useAccount();
     const { createTransaction } = useTransactions();
     const [bankAccounts, setBankAccounts] = useState<Account[]>([]);
     const router = useRouter();
-=======
-  const { createDebt } = useDebt();
-  const { getAllAccounts } = useAccount();
-  const { createTransaction } = useTransactions();
-  const [bankAccounts, setBankAccounts] = useState<Account[]>([]);
-  const router = useRouter();
->>>>>>> 58192294
 
   useEffect(() => {
     const fetchAccounts = async () => {
@@ -115,7 +107,6 @@
 
       console.log("Saving Debt Details:", debtDetails);
 
-<<<<<<< HEAD
             // Call the createDebt function directly from DebtService
             await createDebt(debtDetails);
 
@@ -146,25 +137,6 @@
     const onChangeDate = (params: any) => {
         setDate(params.date);
     };
-=======
-      // Call the createDebt function directly from DebtService
-      // This will handle both debt creation and transaction creation
-      await createDebt(debtDetails);
-
-      // No need to create transaction here as it's now handled in the DebtService
-
-      router.push("/(tabs)/Debt");
-    } catch (error) {
-      console.error("Error saving debt:", error);
-      // Show error to user
-      alert("Failed to save debt. Please try again.");
-    }
-  };
-
-  const onChangeDate = (params: any) => {
-    setDate(params.date);
-  };
->>>>>>> 58192294
 
   const handleDebtNameChange = (text: string) => {
     if (text.length <= 30) {
@@ -338,7 +310,6 @@
             )}
           </View>
 
-<<<<<<< HEAD
                     {/* Buttons */}
                     <View style={styles.buttonContainer}>
                         <TouchableOpacity style={styles.cancelButtonStyle} onPress={handleCancel}>
@@ -352,24 +323,6 @@
             </View>
         </ScrollView>
     );
-=======
-          {/* Buttons */}
-          <View style={styles.buttonContainer}>
-            <TouchableOpacity
-              style={styles.cancelButtonStyle}
-              onPress={() => router.push("/(tabs)/Debt")}
-            >
-              <Text style={styles.buttonText}>Cancel</Text>
-            </TouchableOpacity>
-            <TouchableOpacity style={styles.saveButton} onPress={handleSave}>
-              <Text style={styles.buttonText}>Save</Text>
-            </TouchableOpacity>
-          </View>
-        </View>
-      </View>
-    </ScrollView>
-  );
->>>>>>> 58192294
 };
 
 const styles = StyleSheet.create({
