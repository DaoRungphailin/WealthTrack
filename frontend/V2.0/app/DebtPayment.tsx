--- conflicted
+++ resolved
@@ -101,14 +101,9 @@
     return Object.keys(newErrors).length === 0;
   };
 
-<<<<<<< HEAD
     // In DebtPayment.tsx
     const handleSave = async () => {
         if (!validateInputs()) return;
-=======
-  const handleSave = async () => {
-    if (!validateInputs()) return;
->>>>>>> 58192294
 
     try {
       const selectedAccountObj = paymentChannel
@@ -118,7 +113,6 @@
         ? selectedAccountObj.fi_code
         : originalFiCode;
 
-<<<<<<< HEAD
             const paymentDetails: any = {
                 date: dayjs(date).format("YYYY-MM-DD HH:mm"),
                 paymentAmount: Number(paymentAmount),
@@ -146,46 +140,9 @@
                     fi_code: selectedFiCode,
                 },
             };
-=======
-      // Prepare payment details
-      const paymentDetails: any = {
-        date: dayjs(date).format("YYYY-MM-DD HH:mm"),
-        paymentAmount: Number(paymentAmount),
-        detail: detail,
-      };
-
-      // Update debt payment (this doesn't update fi_code)
-      await updateDebtPayment(debtId, paymentDetails);
-
-      // If payment channel has been changed, update the debt with PATCH API
-      if (selectedFiCode !== originalFiCode) {
-        // Update debt's fi_code with PATCH API
-        await updateDebt(debtId, {
-          fi_code: selectedFiCode,
-        });
-        console.log("Updated debt fi_code to:", selectedFiCode);
-      }
-
-      // Create transaction with the selected payment channel
-      const transactionDetails = {
-        transaction_datetime: dayjs(date).format("YYYY-MM-DD HH:mm"),
-        category: "Expense",
-        type: "Debt Payment",
-        amount: Number(paymentAmount),
-        note: detail,
-        debt_id: debtId,
-        sender: {
-          account_number: selectedAccountObj
-            ? selectedAccountObj.account_number
-            : "",
-          fi_code: selectedFiCode,
-        },
-      };
->>>>>>> 58192294
 
       await createTransaction(transactionDetails);
 
-<<<<<<< HEAD
             Alert.alert("Success", "Debt payment updated successfully");
             router.push("/(tabs)/Debt");
         } catch (error) {
@@ -193,15 +150,6 @@
             console.error("Error updating debt payment:", error);
         }
     };;
-=======
-      Alert.alert("Success", "Debt payment updated successfully");
-      router.push("/(tabs)/Debt");
-    } catch (error) {
-      Alert.alert("Error", "Failed to update debt payment");
-      console.error("Error updating debt payment:", error);
-    }
-  };
->>>>>>> 58192294
 
   const onChangeDate = (params: any) => {
     setDate(params.date);
