<<<<<<< HEAD
import React, { useState, useEffect } from 'react';
import { View, Text, TouchableOpacity, Image, TextInput, StyleSheet, ScrollView, Alert, Modal } from 'react-native';
import { useRouter } from 'expo-router';
import { useProfile } from '../../services/ProfileService';
import * as ImagePicker from 'expo-image-picker';
import DateTimePicker from 'react-native-ui-datepicker';
import dayjs, { Dayjs } from 'dayjs';
import { MaterialIcons } from '@expo/vector-icons';
=======
import React, { useState, useEffect } from "react";
import {
  View,
  Text,
  StyleSheet,
  TextInput,
  TouchableOpacity,
  Alert,
  Image,
  Modal,
} from "react-native";
import * as ImagePicker from "expo-image-picker";
import { useRouter } from "expo-router";
import DatePicker from "react-native-modern-datepicker";
import { useUsers } from "../../services/ProfileService"; // Import the useUsers hook
>>>>>>> 58192294

// Type definitions - Updated to match ProfileService
interface UpdateProfileData {
  username?: string;
  email?: string;
  date_of_birth?: string;
  newPassword?: string;
  newConfirmPassword?: string; // เปลี่ยนจาก confirmNewPassword เป็น newConfirmPassword
  password?: string;
  profilePicture?: File;
}

export default function Profile() {
  const router = useRouter();
  const { profile, loading, error, getUserProfile, updateUserProfile, deleteUserAccount } = useProfile();

<<<<<<< HEAD
  // State for user data with proper typing
  const [username, setUsername] = useState<string>('');
  const [email, setEmail] = useState<string>('');
  const [dateOfBirth, setDateOfBirth] = useState<Dayjs | null>(null);
  const [profilePicture, setProfilePicture] = useState<ImagePicker.ImagePickerAsset | null>(null);
  const [profilePictureUrl, setProfilePictureUrl] = useState<string | null>(null);
=======
  const [username, setUsername] = useState("");
  const [birthday, setBirthday] = useState("");
  const [email, setEmail] = useState("");
  const [profileImage, setProfileImage] = useState<string | null>(null);
>>>>>>> 58192294

  // State for edit modes
  const [editingUsername, setEditingUsername] = useState(false);
  const [editingEmail, setEditingEmail] = useState(false);
  const [editingDateOfBirth, setEditingDateOfBirth] = useState(false);
  const [editingPassword, setEditingPassword] = useState(false);

<<<<<<< HEAD
  // State for password changes
  const [currentPassword, setCurrentPassword] = useState('');
  const [newPassword, setNewPassword] = useState('');
  const [confirmNewPassword, setnewConfirmPassword] = useState('');

  // State for date picker
  const [isDatePickerVisible, setDatePickerVisibility] = useState(false);
=======
  const [tempUsername, setTempUsername] = useState("");
  const [tempBirthday, setTempBirthday] = useState("");
  const [tempEmail, setTempEmail] = useState("");
  const [tempPassword, setTempPassword] = useState("");
  const [tempConfirmPassword, setTempConfirmPassword] = useState("");
>>>>>>> 58192294

  // State for delete account modal
  const [deleteModalVisible, setDeleteModalVisible] = useState(false);
  const [deletePassword, setDeletePassword] = useState('');

  useEffect(() => {
    loadUserProfile();
  }, []);

  const loadUserProfile = async () => {
    try {
      const userData = await getUserProfile();
      if (userData) {
        setUsername(userData.username);
        setEmail(userData.email);

        // Convert date string to dayjs object if it exists
        if (userData.date_of_birth) {
          setDateOfBirth(dayjs(userData.date_of_birth));
        }

        // จัดการ URL รูปโปรไฟล์ที่ได้จาก API
        if (userData.profile_picture_url) {
          setProfilePictureUrl(userData.profile_picture_url);
        }
      }
    } catch (err) {
      console.error('Error loading profile:', err);
      Alert.alert('Error', 'Failed to load profile data');
    }
  };

<<<<<<< HEAD
  const pickImage = async () => {
    const permissionResult = await ImagePicker.requestMediaLibraryPermissionsAsync();

    if (permissionResult.granted === false) {
      Alert.alert('Permission Required', 'You need to grant access to your photos to change your profile picture.');
=======
  const handleEditPhoto = async () => {
    const permissionResult =
      await ImagePicker.requestMediaLibraryPermissionsAsync();

    if (!permissionResult.granted) {
      Alert.alert(
        "Permission Required",
        "You need to allow access to the media library to upload a profile picture."
      );
>>>>>>> 58192294
      return;
    }

    const result = await ImagePicker.launchImageLibraryAsync({
      mediaTypes: ImagePicker.MediaTypeOptions.Images,
      allowsEditing: true,
      aspect: [1, 1],
      quality: 0.8,
    });

    if (!result.canceled && result.assets && result.assets.length > 0) {
      // Set local state for preview
      setProfilePicture(result.assets[0]);

      // แสดงตัวโหลดเพื่อให้ผู้ใช้ทราบว่ากำลังอัปโหลด
      Alert.alert('Uploading', 'Uploading your profile picture...');

      // Create file object for upload
      const response = await fetch(result.assets[0].uri);
      const blob = await response.blob();
      const fileToUpload = new File([blob], 'profile-picture.jpg', { type: 'image/jpeg' });

      try {
        const updateData: UpdateProfileData = {
          password: currentPassword,
          profilePicture: fileToUpload,
        };

        const updatedProfile = await updateUserProfile(updateData);

        if (updatedProfile && updatedProfile.profile_picture_url) {
          // อัปเดต URL ของรูปภาพจาก response
          setProfilePictureUrl(updatedProfile.profile_picture_url);

          // แจ้งเตือนผู้ใช้
          Alert.alert('Success', 'Profile picture updated successfully.');

          // รีเซ็ตค่ารหัสผ่าน
          setCurrentPassword('');
        } else {
          Alert.alert('Error', 'Failed to update profile picture. Please try again.');
        }
      } catch (err) {
        Alert.alert('Error', 'Failed to upload profile picture. Please try again.');
        console.error('Upload error:', err);
      }
    }
  };

  // แก้ไขฟังก์ชัน handleUpdateProfile
  const handleUpdateProfile = async (data: UpdateProfileData) => {
    if (!currentPassword && !data.profilePicture) {
      Alert.alert('Password Required', 'Please enter your current password to update your profile.');
      return;
    }

<<<<<<< HEAD
    try {
      const updateData: UpdateProfileData = {
        ...data,
        password: currentPassword,
      };

      // แก้ไขการจัดการกับวันเกิด - convert Dayjs to string if present
      if (data.date_of_birth && typeof data.date_of_birth !== 'string') {
        updateData.date_of_birth = dayjs(data.date_of_birth).format('YYYY-MM-DD');
      }

      // แก้ไขการตรวจสอบรหัสผ่านใหม่
      if (data.newPassword) {
        if (data.newPassword !== data.newConfirmPassword) { // เปลี่ยนจาก confirmNewPassword เป็น newConfirmPassword
          Alert.alert('Error', 'New passwords do not match.');
          return;
        }
      }

      console.log('Sending update data:', updateData);
      const updatedProfile = await updateUserProfile(updateData);

      if (updatedProfile) {
        Alert.alert('Success', 'Your profile has been updated successfully.');

        // Reset all edit modes and passwords
        setEditingUsername(false);
        setEditingEmail(false);
        setEditingDateOfBirth(false);
        setEditingPassword(false);
        setCurrentPassword('');
        setNewPassword('');
        setnewConfirmPassword('');

        // Reload user data
        loadUserProfile();
      }
    } catch (err) {
      console.error('Update error:', err);
      Alert.alert('Error', 'Failed to update profile. Please try again.');
    }
=======
  const confirmLogout = () => {
    setShowLogoutModal(false);
    router.push("/Login");
>>>>>>> 58192294
  };

  // แก้ไขฟังก์ชัน onChangeDate
  const onChangeDate = (selectedDate: any) => {
    console.log('Selected date:', selectedDate); // เพิ่ม log เพื่อตรวจสอบข้อมูลที่ได้รับ

    // แก้ไขวิธีรับค่าจาก DateTimePicker
    if (selectedDate && selectedDate.date) {
      const newDate = dayjs(selectedDate.date);
      console.log('Converted to dayjs:', newDate.format('YYYY-MM-DD'));
      setDateOfBirth(newDate);
    }
  };

  const handleDeleteAccount = async () => {
    if (!deletePassword) {
      Alert.alert('Password Required', 'Please enter your current password to delete your account.');
      return;
    }

    try {
      const success = await deleteUserAccount(deletePassword);

      if (success) {
        setDeleteModalVisible(false); // ปิด modal ก่อนที่จะไปหน้า Login
        Alert.alert('Account Deleted', 'Your account has been deleted successfully.');
        router.push('/Login');
      } else {
        Alert.alert('Error', 'Failed to delete account. Please check your password and try again.');
      }
    } catch (err) {
      Alert.alert('Error', 'An error occurred while deleting your account.');
    }
  };

  const handleLogout = () => {
    // Implement your logout logic here
    // For example, clear any auth tokens from storage
    // AsyncStorage.removeItem('authToken');

    router.push('/Login');
  };

<<<<<<< HEAD
  // ฟังก์ชันเพื่อกำหนดแหล่งที่มาของรูปภาพโปรไฟล์
  const getProfileImageSource = () => {
    // ลำดับความสำคัญ: 1. รูปภาพที่เพิ่งอัปโหลด, 2. URL จากเซิร์ฟเวอร์, 3. ภาพ placeholder
    if (profilePicture && profilePicture.uri) {
      return { uri: profilePicture.uri };
    } else if (profilePictureUrl) {
      return { uri: profilePictureUrl };
    } else {
      return null; // จะแสดงไอคอนแทน
    }
  };

  const profileImageSource = getProfileImageSource();

  if (loading) {
    return (
      <View style={styles.loadingContainer}>
        <Text>Loading profile...</Text>
      </View>
    );
  }

  return (
    <ScrollView style={styles.container}>

      {/* Profile Picture */}
      <View style={styles.pictureContainer}>
        <TouchableOpacity onPress={pickImage}>
          {profileImageSource ? (
            <Image
              source={profileImageSource}
              style={styles.profilePicture}
            />
          ) : (
            <View style={styles.placeholderImage}>
              <MaterialIcons name="person" size={60} color="#ccc" />
            </View>
          )}
          <View style={styles.editIconContainer}>
            <MaterialIcons name="edit" size={20} color="white" />
          </View>
        </TouchableOpacity>
      </View>

      {/* Username */}
      <View style={styles.infoContainer}>
        <Text style={styles.label}>Username</Text>
        {editingUsername ? (
          <View style={styles.editContainer}>
            <TextInput
              style={styles.input}
              value={username}
              onChangeText={setUsername}
              autoCapitalize="none"
            />
            <View style={styles.passwordContainer}>
              <Text style={styles.passwordLabel}>Current Password:</Text>
              <TextInput
                style={styles.passwordInput}
                value={currentPassword}
                onChangeText={setCurrentPassword}
                secureTextEntry
                placeholder="Required to update"
=======
  const handleCalendarClose = () => {
    setShowCalendar(false);
    handleSave("birthday");
  };

  const renderDetailItem = ({
    icon,
    title,
    value,
    isEditing,
    setEditing,
    tempValue,
    setTempValue,
    field,
  }: any) => {
    return (
      <View style={styles.detailItem}>
        <View style={styles.detailLeft}>
          <Image source={icon} style={styles.itemIcon} />
          <View style={styles.detailTexts}>
            <Text style={styles.detailTitle}>{title}</Text>
            {isEditing && field !== "birthday" ? (
              <TextInput
                style={[styles.editInput, { outline: "none" }]}
                value={tempValue}
                onChangeText={setTempValue}
                secureTextEntry={field === "password"}
>>>>>>> 58192294
              />
            </View>
            <View style={styles.buttonRow}>
              <TouchableOpacity
                style={[styles.button, styles.cancelButton]}
                onPress={() => {
                  setEditingUsername(false);
                  setCurrentPassword('');
                  loadUserProfile(); // Reset to original value
                }}
              >
                <Text style={styles.buttonText}>Cancel</Text>
              </TouchableOpacity>
              <TouchableOpacity
                style={[styles.button, styles.saveButton]}
                onPress={() => handleUpdateProfile({ username })}
              >
                <Text style={styles.buttonText}>Save</Text>
              </TouchableOpacity>
            </View>
          </View>
<<<<<<< HEAD
        ) : (
          <View style={styles.valueContainer}>
            <Text style={styles.value}>{username}</Text>
=======
        </View>
        {field !== "language" &&
          (isEditing && field !== "birthday" ? (
>>>>>>> 58192294
            <TouchableOpacity
              style={styles.editButton}
              onPress={() => setEditingUsername(true)}
            >
              <MaterialIcons name="edit" size={20} color="#8A8A8A" />
            </TouchableOpacity>
<<<<<<< HEAD
          </View>
        )}
=======
          ) : (
            <TouchableOpacity
              onPress={() => {
                if (field === "birthday") {
                  setShowCalendar(true);
                  setEditingBirthday(true);
                } else {
                  setEditing(true);
                }
              }}
            >
              <Image
                source={require("../../assets/images/Edit-DetailProfile.png")}
                style={styles.editIconSmall}
              />
            </TouchableOpacity>
          ))}
>>>>>>> 58192294
      </View>

      {/* Birthday - แก้ไขส่วนนี้ */}
      <View style={styles.infoContainer}>
        <Text style={styles.label}>Birthday</Text>
        {editingDateOfBirth ? (
          <View style={styles.editContainer}>
            <TouchableOpacity
              style={styles.datePickerButton}
              onPress={() => setDatePickerVisibility(!isDatePickerVisible)}
            >
              <Text>{dateOfBirth ? dateOfBirth.format('DD MMM YYYY') : 'Select Date'}</Text>
              <MaterialIcons name="calendar-today" size={20} color="#8A8A8A" />
            </TouchableOpacity>

            {isDatePickerVisible && (
              <View style={styles.datePickerContainer}>
                <DateTimePicker
                  mode="single"
                  date={dateOfBirth ? dateOfBirth.toDate() : new Date()}
                  onChange={(params) => onChangeDate(params)}
                />
              </View>
            )}

            <View style={styles.passwordContainer}>
              <Text style={styles.passwordLabel}>Current Password:</Text>
              <TextInput
                style={styles.passwordInput}
                value={currentPassword}
                onChangeText={setCurrentPassword}
                secureTextEntry
                placeholder="Required to update"
              />
            </View>

            <View style={styles.buttonRow}>
              <TouchableOpacity
                style={[styles.button, styles.cancelButton]}
                onPress={() => {
                  setEditingDateOfBirth(false);
                  setDatePickerVisibility(false);
                  setCurrentPassword('');
                  loadUserProfile(); // Reset to original value
                }}
              >
                <Text style={styles.buttonText}>Cancel</Text>
              </TouchableOpacity>
              <TouchableOpacity
                style={[styles.button, styles.saveButton]}
                onPress={() => {
                  // Convert Dayjs to string before sending to API
                  const formattedDate = dateOfBirth ? dateOfBirth.format('YYYY-MM-DD') : undefined;
                  handleUpdateProfile({ date_of_birth: formattedDate });
                }}
              >
                <Text style={styles.buttonText}>Save</Text>
              </TouchableOpacity>
            </View>
          </View>
        ) : (
          <View style={styles.valueContainer}>
            <Text style={styles.value}>
              {dateOfBirth ? dateOfBirth.format('DD MMM YYYY') : ''}
            </Text>
            <TouchableOpacity
              style={styles.editButton}
              onPress={() => setEditingDateOfBirth(true)}
            >
              <MaterialIcons name="edit" size={20} color="#8A8A8A" />
            </TouchableOpacity>
          </View>
        )}
      </View>

<<<<<<< HEAD
      {/* Email */}
      <View style={styles.infoContainer}>
        <Text style={styles.label}>Email</Text>
        {editingEmail ? (
          <View style={styles.editContainer}>
            <TextInput
              style={styles.input}
              value={email}
              onChangeText={setEmail}
              autoCapitalize="none"
              keyboardType="email-address"
=======
      <View style={styles.profileSection}>
        <View style={styles.profileImageContainer}>
          <Image
            source={
              profileImage
                ? { uri: profileImage }
                : require("../../assets/images/default-profile.png")
            }
            style={styles.profileImage}
          />
          <TouchableOpacity
            onPress={handleEditPhoto}
            style={styles.editIconContainer}
          >
            <Image
              source={require("../../assets/images/Edit-ImageProfile.png")}
              style={styles.editIconImage}
>>>>>>> 58192294
            />
            <View style={styles.passwordContainer}>
              <Text style={styles.passwordLabel}>Current Password:</Text>
              <TextInput
                style={styles.passwordInput}
                value={currentPassword}
                onChangeText={setCurrentPassword}
                secureTextEntry
                placeholder="Required to update"
              />
            </View>
            <View style={styles.buttonRow}>
              <TouchableOpacity
                style={[styles.button, styles.cancelButton]}
                onPress={() => {
                  setEditingEmail(false);
                  setCurrentPassword('');
                  loadUserProfile(); // Reset to original value
                }}
              >
                <Text style={styles.buttonText}>Cancel</Text>
              </TouchableOpacity>
              <TouchableOpacity
                style={[styles.button, styles.saveButton]}
                onPress={() => handleUpdateProfile({ email })}
              >
                <Text style={styles.buttonText}>Save</Text>
              </TouchableOpacity>
            </View>
          </View>
        ) : (
          <View style={styles.valueContainer}>
            <Text style={styles.value}>{email}</Text>
            <TouchableOpacity
              style={styles.editButton}
              onPress={() => setEditingEmail(true)}
            >
              <MaterialIcons name="edit" size={20} color="#8A8A8A" />
            </TouchableOpacity>
          </View>
        )}
      </View>

<<<<<<< HEAD
      {/* Password - แก้ไขส่วนนี้ */}
      <View style={styles.infoContainer}>
        <Text style={styles.label}>Password</Text>
        {editingPassword ? (
          <View style={styles.editContainer}>
            <View style={styles.passwordContainer}>
              <Text style={styles.passwordLabel}>Current Password:</Text>
              <TextInput
                style={styles.passwordInput}
                value={currentPassword}
                onChangeText={setCurrentPassword}
                secureTextEntry
                placeholder="Enter current password"
              />
            </View>

            <View style={styles.passwordContainer}>
              <Text style={styles.passwordLabel}>New Password:</Text>
              <TextInput
                style={styles.passwordInput}
                value={newPassword}
                onChangeText={setNewPassword}
                secureTextEntry
                placeholder="Enter new password"
              />
            </View>

            <View style={styles.passwordContainer}>
              <Text style={styles.passwordLabel}>Confirm New Password:</Text>
              <TextInput
                style={styles.passwordInput}
                value={confirmNewPassword}
                onChangeText={setnewConfirmPassword}
                secureTextEntry
                placeholder="Confirm new password"
              />
            </View>

            <View style={styles.buttonRow}>
              <TouchableOpacity
                style={[styles.button, styles.cancelButton]}
                onPress={() => {
                  setEditingPassword(false);
                  setCurrentPassword('');
                  setNewPassword('');
                  setnewConfirmPassword('');
                }}
              >
                <Text style={styles.buttonText}>Cancel</Text>
              </TouchableOpacity>
              <TouchableOpacity
                style={[styles.button, styles.saveButton]}
                onPress={() => handleUpdateProfile({
                  newPassword: newPassword,
                  newConfirmPassword: confirmNewPassword // เปลี่ยนจาก confirmNewPassword เป็น newConfirmPassword
                })}
              >
                <Text style={styles.buttonText}>Save</Text>
              </TouchableOpacity>
            </View>
          </View>
        ) : (
          <View style={styles.valueContainer}>
            <Text style={styles.value}>••••••••</Text>
            <TouchableOpacity
              style={styles.editButton}
              onPress={() => setEditingPassword(true)}
            >
              <MaterialIcons name="edit" size={20} color="#8A8A8A" />
            </TouchableOpacity>
=======
      <View style={styles.detailsContainer}>
        {renderDetailItem({
          icon: require("../../assets/images/Edit-Username.png"),
          title: "Username",
          value: username,
          isEditing: editingUsername,
          setEditing: setEditingUsername,
          tempValue: tempUsername,
          setTempValue: setTempUsername,
          field: "username",
        })}
        <View style={styles.separator} />

        {renderDetailItem({
          icon: require("../../assets/images/Edit-Birthday.png"),
          title: "Birthday",
          value: birthday,
          isEditing: editingBirthday,
          setEditing: setEditingBirthday,
          tempValue: tempBirthday,
          setTempValue: setTempBirthday,
          field: "birthday",
        })}
        <View style={styles.separator} />

        {renderDetailItem({
          icon: require("../../assets/images/Change-Email.png"),
          title: "Email",
          value: email,
          isEditing: editingEmail,
          setEditing: setEditingEmail,
          tempValue: tempEmail,
          setTempValue: setTempEmail,
          field: "email",
        })}
        <View style={styles.separator} />

        {/* Password Update */}
        {renderDetailItem({
          icon: require("../../assets/images/Change-Password.png"),
          title: "Password",
          value: "********",
          isEditing: editingPassword,
          setEditing: setEditingPassword,
          tempValue: tempPassword,
          setTempValue: setTempPassword,
          field: "password",
        })}
        <View style={styles.separator} />

        <TouchableOpacity style={styles.detailItem}>
          <View style={styles.detailLeft}>
            <Image
              source={require("../../assets/images/Change-Language.png")}
              style={styles.itemIcon}
            />
            <Text style={styles.detailTitle}>Change Language</Text>
          </View>
        </TouchableOpacity>
        <View style={styles.separator} />

        <TouchableOpacity style={styles.detailItem} onPress={handleLogout}>
          <View style={styles.detailLeft}>
            <Image
              source={require("../../assets/images/Logout.png")}
              style={styles.logoutIcon}
            />
            <Text style={[styles.detailTitle, styles.logoutText]}>Logout</Text>
>>>>>>> 58192294
          </View>
        )}
      </View>

      {/* Delete Account */}
      <View style={styles.dangerZone}>
        <TouchableOpacity
          style={styles.deleteButton}
          onPress={() => setDeleteModalVisible(true)}
        >
          <MaterialIcons name="delete" size={20} color="white" />
          <Text style={styles.deleteButtonText}>Delete Account</Text>
        </TouchableOpacity>
      </View>

<<<<<<< HEAD
      {/* Logout Button */}
      <TouchableOpacity
        style={styles.logoutButton}
        onPress={handleLogout}
      >
        <MaterialIcons name="logout" size={20} color="white" />
        <Text style={styles.logoutButtonText}>Logout</Text>
      </TouchableOpacity>

      {/* Delete Account Modal */}
      <Modal
        animationType="slide"
        transparent={true}
        visible={deleteModalVisible}
        onRequestClose={() => setDeleteModalVisible(false)}
      >
        <View style={styles.centeredView}>
          <View style={styles.modalView}>
            <Text style={styles.modalTitle}>Delete Account</Text>
            <Text style={styles.modalText}>
              Are you sure you want to delete your account? This action cannot be undone.
            </Text>

            <Text style={styles.passwordLabel}>Enter your password to confirm:</Text>
            <TextInput
              style={styles.modalInput}
              value={deletePassword}
              onChangeText={setDeletePassword}
              secureTextEntry
              placeholder="Current password"
            />

            <View style={styles.modalButtonContainer}>
              <TouchableOpacity
                style={[styles.modalButton, styles.cancelModalButton]}
                onPress={() => {
                  setDeleteModalVisible(false);
                  setDeletePassword('');
                }}
              >
                <Text style={styles.modalButtonText}>Cancel</Text>
              </TouchableOpacity>

              <TouchableOpacity
                style={[styles.modalButton, styles.deleteModalButton]}
                onPress={handleDeleteAccount}
              >
                <Text style={styles.modalButtonText}>Delete</Text>
=======
      {/* Logout Modal */}
      <Modal
        visible={showLogoutModal}
        transparent={true}
        animationType="fade"
        onRequestClose={cancelLogout}
      >
        <View style={styles.modalOverlay}>
          <View style={styles.modalContent}>
            <Text style={styles.modalTitle}>Confirm Logout</Text>
            <Text style={styles.modalMessage}>
              Are you sure you want to log out?
            </Text>
            <View style={styles.modalButtons}>
              <TouchableOpacity
                style={[styles.modalButton, styles.cancelButton]}
                onPress={cancelLogout}
              >
                <Text style={styles.modalButtonText}>Cancel</Text>
              </TouchableOpacity>
              <TouchableOpacity
                style={[styles.modalButton, styles.confirmButton]}
                onPress={confirmLogout}
              >
                <Text style={styles.modalButtonText}>Log Out</Text>
>>>>>>> 58192294
              </TouchableOpacity>
            </View>
          </View>
        </View>
      </Modal>
    </ScrollView>
  );
}

const styles = StyleSheet.create({
  container: {
    flex: 1,
    backgroundColor: '#F0F6FF',
  },
<<<<<<< HEAD
  loadingContainer: {
    flex: 1,
    justifyContent: 'center',
    alignItems: 'center',
  },
  header: {
    padding: 20,
    backgroundColor: '#fff',
    borderBottomWidth: 1,
    borderBottomColor: '#e0e0e0',
  },
  title: {
    fontSize: 24,
    fontWeight: 'bold',
  },
  pictureContainer: {
    alignItems: 'center',
    padding: 20,
  },
  profilePicture: {
=======
  profileSection: {
    width: "100%",
    alignItems: "center",
    marginVertical: 20,
  },
  profileImageContainer: {
    position: "relative",
>>>>>>> 58192294
    width: 120,
    height: 120,
    borderRadius: 60,
  },
<<<<<<< HEAD
  placeholderImage: {
    width: 120,
    height: 120,
=======
  profileImage: {
    width: "100%",
    height: "100%",
>>>>>>> 58192294
    borderRadius: 60,
    backgroundColor: '#e0e0e0',
    justifyContent: 'center',
    alignItems: 'center',
    borderWidth: 4,
    borderColor: 'white',
    shadowOpacity: 0.1,
    shadowRadius: 2,
  },
  editIconContainer: {
    position: 'absolute',
    bottom: 0,
    right: 0,
    backgroundColor: '#4957AA',
    width: 36,
    height: 36,
    borderRadius: 18,
    justifyContent: 'center',
    alignItems: 'center',
    borderWidth: 3,
    borderColor: 'white',
  },
<<<<<<< HEAD
  infoContainer: {
    backgroundColor: 'white',
    marginHorizontal: 15,
    marginVertical: 8,
=======
  detailsContainer: {
    backgroundColor: "#FFFFFF",
>>>>>>> 58192294
    borderRadius: 10,
    padding: 15,
    shadowColor: '#000',
    shadowOffset: { width: 0, height: 1 },
    shadowOpacity: 0.1,
    shadowRadius: 2,
    elevation: 2,
  },
  label: {
    fontSize: 14,
    color: '#666',
    marginBottom: 5,
  },
<<<<<<< HEAD
  valueContainer: {
    flexDirection: 'row',
    justifyContent: 'space-between',
    alignItems: 'center',
  },
  value: {
    fontSize: 16,
    fontWeight: '500',
=======
  detailItem: {
    flexDirection: "row",
    justifyContent: "space-between",
    alignItems: "center",
    paddingVertical: 10,
  },
  detailLeft: {
    flexDirection: "row",
    alignItems: "center",
    flex: 1,
>>>>>>> 58192294
  },
  editButton: {
    padding: 5,
  },
  editContainer: {
    marginTop: 10,
  },
  input: {
    borderWidth: 1,
    borderColor: '#ddd',
    borderRadius: 5,
    padding: 10,
    fontSize: 16,
  },
  datePickerButton: {
    borderWidth: 1,
    borderColor: '#ddd',
    borderRadius: 5,
    padding: 10,
    fontSize: 16,
<<<<<<< HEAD
    flexDirection: 'row',
    justifyContent: 'space-between',
    alignItems: 'center',
=======
    fontWeight: "500",
    color: "#1A1A1A",
>>>>>>> 58192294
  },
  datePickerContainer: {
    marginTop: 10,
    backgroundColor: 'white',
    borderRadius: 10,
    overflow: 'hidden',
    borderWidth: 1,
    borderColor: '#ddd',
  },
  passwordContainer: {
    marginTop: 15,
  },
  passwordLabel: {
    fontSize: 14,
<<<<<<< HEAD
    color: '#666',
    marginBottom: 5,
  },
  passwordInput: {
    borderWidth: 1,
    borderColor: '#ddd',
    borderRadius: 5,
    padding: 10,
    fontSize: 16,
  },
  buttonRow: {
    flexDirection: 'row',
    justifyContent: 'space-between',
    marginTop: 15,
  },
  button: {
    borderRadius: 5,
    padding: 10,
    width: '48%',
    alignItems: 'center',
  },
  cancelButton: {
    backgroundColor: '#E2E2E2',
  },
  saveButton: {
    backgroundColor: '#9AC9F3',
  },
  buttonText: {
    fontWeight: '500',
  },
  dangerZone: {
    borderRadius: 5,
    marginHorizontal: 15,
    marginVertical: 10,
=======
    color: "#666666",
    marginTop: 4,
  },
  separator: {
    height: 0.5,
    backgroundColor: "#E9E9E9",
    marginVertical: 4,
  },
  logoutText: {
    color: "#BB271A",
  },
  editInput: {
    fontSize: 14,
    color: "#666666",
    borderWidth: 0,
    borderBottomWidth: 1,
    borderBottomColor: "#4957AA",
    borderRadius: 0,
    padding: 4,
    paddingLeft: 0,
    marginTop: 4,
    outline: "none",
  },
  saveButton: {
    backgroundColor: "#4957AA",
    paddingHorizontal: 16,
    paddingVertical: 8,
    borderRadius: 6,
    shadowColor: "#000",
    shadowOffset: { width: 0, height: 2 },
    shadowOpacity: 0.1,
    shadowRadius: 2,
    elevation: 2,
  },
  saveButtonText: {
    color: "#FFFFFF",
    fontSize: 14,
    fontWeight: "600",
>>>>>>> 58192294
  },
  deleteButton: {
    backgroundColor: '#d9534f',
    flexDirection: 'row',
    alignItems: 'center',
    justifyContent: 'center',
    padding: 12,
    borderRadius: 5,
  },
  deleteButtonText: {
    color: 'white',
    fontWeight: '500',
    marginLeft: 10,
  },
  logoutButton: {
    backgroundColor: '#555',
    flexDirection: 'row',
    alignItems: 'center',
    justifyContent: 'center',
    padding: 12,
    borderRadius: 5,
    marginHorizontal: 15,
    marginVertical: 10,
  },
  logoutButtonText: {
    color: 'white',
    fontWeight: '500',
    marginLeft: 10,
  },
  centeredView: {
    flex: 1,
<<<<<<< HEAD
    justifyContent: 'center',
    alignItems: 'center',
    backgroundColor: 'rgba(0, 0, 0, 0.5)',
=======
    backgroundColor: "rgba(0, 0, 0, 0.5)",
    justifyContent: "center",
    alignItems: "center",
>>>>>>> 58192294
  },
  modalView: {
    margin: 20,
    backgroundColor: 'white',
    borderRadius: 10,
    padding: 20,
    width: '80%',
    shadowColor: '#000',
    shadowOffset: {
      width: 0,
      height: 2,
    },
    shadowOpacity: 0.25,
    shadowRadius: 4,
    elevation: 5,
  },
  modalTitle: {
    fontSize: 20,
    fontWeight: 'bold',
    marginBottom: 10,
    color: '#d9534f',
  },
  modalText: {
    marginBottom: 20,
    lineHeight: 20,
  },
  modalInput: {
    borderWidth: 1,
    borderColor: '#ddd',
    borderRadius: 5,
    padding: 10,
    marginVertical: 10,
  },
<<<<<<< HEAD
  modalButtonContainer: {
    flexDirection: 'row',
    justifyContent: 'space-between',
    marginTop: 15,
  },
  modalButton: {
    borderRadius: 5,
    padding: 10,
    width: '48%',
    alignItems: 'center',
  },
  cancelModalButton: {
    backgroundColor: '#f0f0f0',
=======
  calendarContainer: {
    backgroundColor: "#FFFFFF",
    borderRadius: 12,
    padding: 16,
    width: "90%",
    maxWidth: 400,
  },
  calendar: {
    borderRadius: 10,
  },
  buttonContainer: {
    flexDirection: "row",
    justifyContent: "space-between",
    marginTop: 16,
    paddingHorizontal: 16,
  },
  closeButton: {
    flex: 1,
    marginHorizontal: 8,
    paddingVertical: 8,
    backgroundColor: "#4957AA",
    borderRadius: 6,
    alignItems: "center",
  },
  closeButtonText: {
    color: "#FFFFFF",
    fontSize: 16,
    fontWeight: "500",
  },
  cancelButton: {
    backgroundColor: "#666666",
>>>>>>> 58192294
  },
  deleteModalButton: {
    backgroundColor: '#d9534f',
  },
  modalButtonText: {
    fontWeight: '500',
    color: '#fff',
  },
});<|MERGE_RESOLUTION|>--- conflicted
+++ resolved
@@ -1,4 +1,3 @@
-<<<<<<< HEAD
 import React, { useState, useEffect } from 'react';
 import { View, Text, TouchableOpacity, Image, TextInput, StyleSheet, ScrollView, Alert, Modal } from 'react-native';
 import { useRouter } from 'expo-router';
@@ -7,23 +6,6 @@
 import DateTimePicker from 'react-native-ui-datepicker';
 import dayjs, { Dayjs } from 'dayjs';
 import { MaterialIcons } from '@expo/vector-icons';
-=======
-import React, { useState, useEffect } from "react";
-import {
-  View,
-  Text,
-  StyleSheet,
-  TextInput,
-  TouchableOpacity,
-  Alert,
-  Image,
-  Modal,
-} from "react-native";
-import * as ImagePicker from "expo-image-picker";
-import { useRouter } from "expo-router";
-import DatePicker from "react-native-modern-datepicker";
-import { useUsers } from "../../services/ProfileService"; // Import the useUsers hook
->>>>>>> 58192294
 
 // Type definitions - Updated to match ProfileService
 interface UpdateProfileData {
@@ -40,19 +22,12 @@
   const router = useRouter();
   const { profile, loading, error, getUserProfile, updateUserProfile, deleteUserAccount } = useProfile();
 
-<<<<<<< HEAD
   // State for user data with proper typing
   const [username, setUsername] = useState<string>('');
   const [email, setEmail] = useState<string>('');
   const [dateOfBirth, setDateOfBirth] = useState<Dayjs | null>(null);
   const [profilePicture, setProfilePicture] = useState<ImagePicker.ImagePickerAsset | null>(null);
   const [profilePictureUrl, setProfilePictureUrl] = useState<string | null>(null);
-=======
-  const [username, setUsername] = useState("");
-  const [birthday, setBirthday] = useState("");
-  const [email, setEmail] = useState("");
-  const [profileImage, setProfileImage] = useState<string | null>(null);
->>>>>>> 58192294
 
   // State for edit modes
   const [editingUsername, setEditingUsername] = useState(false);
@@ -60,7 +35,6 @@
   const [editingDateOfBirth, setEditingDateOfBirth] = useState(false);
   const [editingPassword, setEditingPassword] = useState(false);
 
-<<<<<<< HEAD
   // State for password changes
   const [currentPassword, setCurrentPassword] = useState('');
   const [newPassword, setNewPassword] = useState('');
@@ -68,13 +42,6 @@
 
   // State for date picker
   const [isDatePickerVisible, setDatePickerVisibility] = useState(false);
-=======
-  const [tempUsername, setTempUsername] = useState("");
-  const [tempBirthday, setTempBirthday] = useState("");
-  const [tempEmail, setTempEmail] = useState("");
-  const [tempPassword, setTempPassword] = useState("");
-  const [tempConfirmPassword, setTempConfirmPassword] = useState("");
->>>>>>> 58192294
 
   // State for delete account modal
   const [deleteModalVisible, setDeleteModalVisible] = useState(false);
@@ -107,23 +74,11 @@
     }
   };
 
-<<<<<<< HEAD
   const pickImage = async () => {
     const permissionResult = await ImagePicker.requestMediaLibraryPermissionsAsync();
 
     if (permissionResult.granted === false) {
       Alert.alert('Permission Required', 'You need to grant access to your photos to change your profile picture.');
-=======
-  const handleEditPhoto = async () => {
-    const permissionResult =
-      await ImagePicker.requestMediaLibraryPermissionsAsync();
-
-    if (!permissionResult.granted) {
-      Alert.alert(
-        "Permission Required",
-        "You need to allow access to the media library to upload a profile picture."
-      );
->>>>>>> 58192294
       return;
     }
 
@@ -180,7 +135,6 @@
       return;
     }
 
-<<<<<<< HEAD
     try {
       const updateData: UpdateProfileData = {
         ...data,
@@ -222,11 +176,6 @@
       console.error('Update error:', err);
       Alert.alert('Error', 'Failed to update profile. Please try again.');
     }
-=======
-  const confirmLogout = () => {
-    setShowLogoutModal(false);
-    router.push("/Login");
->>>>>>> 58192294
   };
 
   // แก้ไขฟังก์ชัน onChangeDate
@@ -270,7 +219,6 @@
     router.push('/Login');
   };
 
-<<<<<<< HEAD
   // ฟังก์ชันเพื่อกำหนดแหล่งที่มาของรูปภาพโปรไฟล์
   const getProfileImageSource = () => {
     // ลำดับความสำคัญ: 1. รูปภาพที่เพิ่งอัปโหลด, 2. URL จากเซิร์ฟเวอร์, 3. ภาพ placeholder
@@ -334,35 +282,6 @@
                 onChangeText={setCurrentPassword}
                 secureTextEntry
                 placeholder="Required to update"
-=======
-  const handleCalendarClose = () => {
-    setShowCalendar(false);
-    handleSave("birthday");
-  };
-
-  const renderDetailItem = ({
-    icon,
-    title,
-    value,
-    isEditing,
-    setEditing,
-    tempValue,
-    setTempValue,
-    field,
-  }: any) => {
-    return (
-      <View style={styles.detailItem}>
-        <View style={styles.detailLeft}>
-          <Image source={icon} style={styles.itemIcon} />
-          <View style={styles.detailTexts}>
-            <Text style={styles.detailTitle}>{title}</Text>
-            {isEditing && field !== "birthday" ? (
-              <TextInput
-                style={[styles.editInput, { outline: "none" }]}
-                value={tempValue}
-                onChangeText={setTempValue}
-                secureTextEntry={field === "password"}
->>>>>>> 58192294
               />
             </View>
             <View style={styles.buttonRow}>
@@ -384,43 +303,17 @@
               </TouchableOpacity>
             </View>
           </View>
-<<<<<<< HEAD
         ) : (
           <View style={styles.valueContainer}>
             <Text style={styles.value}>{username}</Text>
-=======
-        </View>
-        {field !== "language" &&
-          (isEditing && field !== "birthday" ? (
->>>>>>> 58192294
             <TouchableOpacity
               style={styles.editButton}
               onPress={() => setEditingUsername(true)}
             >
               <MaterialIcons name="edit" size={20} color="#8A8A8A" />
             </TouchableOpacity>
-<<<<<<< HEAD
           </View>
         )}
-=======
-          ) : (
-            <TouchableOpacity
-              onPress={() => {
-                if (field === "birthday") {
-                  setShowCalendar(true);
-                  setEditingBirthday(true);
-                } else {
-                  setEditing(true);
-                }
-              }}
-            >
-              <Image
-                source={require("../../assets/images/Edit-DetailProfile.png")}
-                style={styles.editIconSmall}
-              />
-            </TouchableOpacity>
-          ))}
->>>>>>> 58192294
       </View>
 
       {/* Birthday - แก้ไขส่วนนี้ */}
@@ -495,8 +388,6 @@
           </View>
         )}
       </View>
-
-<<<<<<< HEAD
       {/* Email */}
       <View style={styles.infoContainer}>
         <Text style={styles.label}>Email</Text>
@@ -508,25 +399,6 @@
               onChangeText={setEmail}
               autoCapitalize="none"
               keyboardType="email-address"
-=======
-      <View style={styles.profileSection}>
-        <View style={styles.profileImageContainer}>
-          <Image
-            source={
-              profileImage
-                ? { uri: profileImage }
-                : require("../../assets/images/default-profile.png")
-            }
-            style={styles.profileImage}
-          />
-          <TouchableOpacity
-            onPress={handleEditPhoto}
-            style={styles.editIconContainer}
-          >
-            <Image
-              source={require("../../assets/images/Edit-ImageProfile.png")}
-              style={styles.editIconImage}
->>>>>>> 58192294
             />
             <View style={styles.passwordContainer}>
               <Text style={styles.passwordLabel}>Current Password:</Text>
@@ -570,7 +442,7 @@
         )}
       </View>
 
-<<<<<<< HEAD
+
       {/* Password - แก้ไขส่วนนี้ */}
       <View style={styles.infoContainer}>
         <Text style={styles.label}>Password</Text>
@@ -641,76 +513,6 @@
             >
               <MaterialIcons name="edit" size={20} color="#8A8A8A" />
             </TouchableOpacity>
-=======
-      <View style={styles.detailsContainer}>
-        {renderDetailItem({
-          icon: require("../../assets/images/Edit-Username.png"),
-          title: "Username",
-          value: username,
-          isEditing: editingUsername,
-          setEditing: setEditingUsername,
-          tempValue: tempUsername,
-          setTempValue: setTempUsername,
-          field: "username",
-        })}
-        <View style={styles.separator} />
-
-        {renderDetailItem({
-          icon: require("../../assets/images/Edit-Birthday.png"),
-          title: "Birthday",
-          value: birthday,
-          isEditing: editingBirthday,
-          setEditing: setEditingBirthday,
-          tempValue: tempBirthday,
-          setTempValue: setTempBirthday,
-          field: "birthday",
-        })}
-        <View style={styles.separator} />
-
-        {renderDetailItem({
-          icon: require("../../assets/images/Change-Email.png"),
-          title: "Email",
-          value: email,
-          isEditing: editingEmail,
-          setEditing: setEditingEmail,
-          tempValue: tempEmail,
-          setTempValue: setTempEmail,
-          field: "email",
-        })}
-        <View style={styles.separator} />
-
-        {/* Password Update */}
-        {renderDetailItem({
-          icon: require("../../assets/images/Change-Password.png"),
-          title: "Password",
-          value: "********",
-          isEditing: editingPassword,
-          setEditing: setEditingPassword,
-          tempValue: tempPassword,
-          setTempValue: setTempPassword,
-          field: "password",
-        })}
-        <View style={styles.separator} />
-
-        <TouchableOpacity style={styles.detailItem}>
-          <View style={styles.detailLeft}>
-            <Image
-              source={require("../../assets/images/Change-Language.png")}
-              style={styles.itemIcon}
-            />
-            <Text style={styles.detailTitle}>Change Language</Text>
-          </View>
-        </TouchableOpacity>
-        <View style={styles.separator} />
-
-        <TouchableOpacity style={styles.detailItem} onPress={handleLogout}>
-          <View style={styles.detailLeft}>
-            <Image
-              source={require("../../assets/images/Logout.png")}
-              style={styles.logoutIcon}
-            />
-            <Text style={[styles.detailTitle, styles.logoutText]}>Logout</Text>
->>>>>>> 58192294
           </View>
         )}
       </View>
@@ -726,7 +528,7 @@
         </TouchableOpacity>
       </View>
 
-<<<<<<< HEAD
+
       {/* Logout Button */}
       <TouchableOpacity
         style={styles.logoutButton}
@@ -775,33 +577,6 @@
                 onPress={handleDeleteAccount}
               >
                 <Text style={styles.modalButtonText}>Delete</Text>
-=======
-      {/* Logout Modal */}
-      <Modal
-        visible={showLogoutModal}
-        transparent={true}
-        animationType="fade"
-        onRequestClose={cancelLogout}
-      >
-        <View style={styles.modalOverlay}>
-          <View style={styles.modalContent}>
-            <Text style={styles.modalTitle}>Confirm Logout</Text>
-            <Text style={styles.modalMessage}>
-              Are you sure you want to log out?
-            </Text>
-            <View style={styles.modalButtons}>
-              <TouchableOpacity
-                style={[styles.modalButton, styles.cancelButton]}
-                onPress={cancelLogout}
-              >
-                <Text style={styles.modalButtonText}>Cancel</Text>
-              </TouchableOpacity>
-              <TouchableOpacity
-                style={[styles.modalButton, styles.confirmButton]}
-                onPress={confirmLogout}
-              >
-                <Text style={styles.modalButtonText}>Log Out</Text>
->>>>>>> 58192294
               </TouchableOpacity>
             </View>
           </View>
@@ -816,7 +591,6 @@
     flex: 1,
     backgroundColor: '#F0F6FF',
   },
-<<<<<<< HEAD
   loadingContainer: {
     flex: 1,
     justifyContent: 'center',
@@ -837,28 +611,13 @@
     padding: 20,
   },
   profilePicture: {
-=======
-  profileSection: {
-    width: "100%",
-    alignItems: "center",
-    marginVertical: 20,
-  },
-  profileImageContainer: {
-    position: "relative",
->>>>>>> 58192294
     width: 120,
     height: 120,
     borderRadius: 60,
   },
-<<<<<<< HEAD
   placeholderImage: {
     width: 120,
     height: 120,
-=======
-  profileImage: {
-    width: "100%",
-    height: "100%",
->>>>>>> 58192294
     borderRadius: 60,
     backgroundColor: '#e0e0e0',
     justifyContent: 'center',
@@ -881,15 +640,10 @@
     borderWidth: 3,
     borderColor: 'white',
   },
-<<<<<<< HEAD
   infoContainer: {
     backgroundColor: 'white',
     marginHorizontal: 15,
     marginVertical: 8,
-=======
-  detailsContainer: {
-    backgroundColor: "#FFFFFF",
->>>>>>> 58192294
     borderRadius: 10,
     padding: 15,
     shadowColor: '#000',
@@ -903,7 +657,6 @@
     color: '#666',
     marginBottom: 5,
   },
-<<<<<<< HEAD
   valueContainer: {
     flexDirection: 'row',
     justifyContent: 'space-between',
@@ -912,18 +665,6 @@
   value: {
     fontSize: 16,
     fontWeight: '500',
-=======
-  detailItem: {
-    flexDirection: "row",
-    justifyContent: "space-between",
-    alignItems: "center",
-    paddingVertical: 10,
-  },
-  detailLeft: {
-    flexDirection: "row",
-    alignItems: "center",
-    flex: 1,
->>>>>>> 58192294
   },
   editButton: {
     padding: 5,
@@ -944,14 +685,9 @@
     borderRadius: 5,
     padding: 10,
     fontSize: 16,
-<<<<<<< HEAD
     flexDirection: 'row',
     justifyContent: 'space-between',
     alignItems: 'center',
-=======
-    fontWeight: "500",
-    color: "#1A1A1A",
->>>>>>> 58192294
   },
   datePickerContainer: {
     marginTop: 10,
@@ -966,7 +702,6 @@
   },
   passwordLabel: {
     fontSize: 14,
-<<<<<<< HEAD
     color: '#666',
     marginBottom: 5,
   },
@@ -1001,46 +736,6 @@
     borderRadius: 5,
     marginHorizontal: 15,
     marginVertical: 10,
-=======
-    color: "#666666",
-    marginTop: 4,
-  },
-  separator: {
-    height: 0.5,
-    backgroundColor: "#E9E9E9",
-    marginVertical: 4,
-  },
-  logoutText: {
-    color: "#BB271A",
-  },
-  editInput: {
-    fontSize: 14,
-    color: "#666666",
-    borderWidth: 0,
-    borderBottomWidth: 1,
-    borderBottomColor: "#4957AA",
-    borderRadius: 0,
-    padding: 4,
-    paddingLeft: 0,
-    marginTop: 4,
-    outline: "none",
-  },
-  saveButton: {
-    backgroundColor: "#4957AA",
-    paddingHorizontal: 16,
-    paddingVertical: 8,
-    borderRadius: 6,
-    shadowColor: "#000",
-    shadowOffset: { width: 0, height: 2 },
-    shadowOpacity: 0.1,
-    shadowRadius: 2,
-    elevation: 2,
-  },
-  saveButtonText: {
-    color: "#FFFFFF",
-    fontSize: 14,
-    fontWeight: "600",
->>>>>>> 58192294
   },
   deleteButton: {
     backgroundColor: '#d9534f',
@@ -1072,15 +767,9 @@
   },
   centeredView: {
     flex: 1,
-<<<<<<< HEAD
     justifyContent: 'center',
     alignItems: 'center',
     backgroundColor: 'rgba(0, 0, 0, 0.5)',
-=======
-    backgroundColor: "rgba(0, 0, 0, 0.5)",
-    justifyContent: "center",
-    alignItems: "center",
->>>>>>> 58192294
   },
   modalView: {
     margin: 20,
@@ -1114,7 +803,6 @@
     padding: 10,
     marginVertical: 10,
   },
-<<<<<<< HEAD
   modalButtonContainer: {
     flexDirection: 'row',
     justifyContent: 'space-between',
@@ -1128,39 +816,6 @@
   },
   cancelModalButton: {
     backgroundColor: '#f0f0f0',
-=======
-  calendarContainer: {
-    backgroundColor: "#FFFFFF",
-    borderRadius: 12,
-    padding: 16,
-    width: "90%",
-    maxWidth: 400,
-  },
-  calendar: {
-    borderRadius: 10,
-  },
-  buttonContainer: {
-    flexDirection: "row",
-    justifyContent: "space-between",
-    marginTop: 16,
-    paddingHorizontal: 16,
-  },
-  closeButton: {
-    flex: 1,
-    marginHorizontal: 8,
-    paddingVertical: 8,
-    backgroundColor: "#4957AA",
-    borderRadius: 6,
-    alignItems: "center",
-  },
-  closeButtonText: {
-    color: "#FFFFFF",
-    fontSize: 16,
-    fontWeight: "500",
-  },
-  cancelButton: {
-    backgroundColor: "#666666",
->>>>>>> 58192294
   },
   deleteModalButton: {
     backgroundColor: '#d9534f',
