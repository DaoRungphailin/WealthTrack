import { useState, useEffect } from 'react';
import { useRouter } from "expo-router";
import api from "./axiosInstance";

export interface Account {
    account_number: string;
    fi_code: string;
    national_id: string;
    display_name: string;
    account_name: string;
    balance: number;
}

interface AddAccountDetail {
    account_number: string;
    fi_code: string | null;
    display_name: string;
    account_name: string;
    balance: number;
}

export const useAccount = () => {
    const [Accounts, setAccounts] = useState<Account[]>([]);
    const [loading, setLoading] = useState<boolean>(true);
    const [error, setError] = useState<string | null>(null);
    const router = useRouter()

    const getAllAccounts = async (): Promise<Account[]> => {
        try {
            const response = await api.get('/banks');
            if (response.status === 200) {
<<<<<<< HEAD
                console.log(response.data.data)
=======
>>>>>>> e1bdcbd7
                return response.data.data.bankAccounts || [];  // Ensure it always returns an array
            } else {
                setError(response.data.statusText);
                return [];
            }
        } catch (err) {
            setError('Failed to load Account data.');
            return [];  // Return an empty array on failure
        } finally {
            setLoading(false);
        }
    };

    const createAccount = async (AddAccountDetail: AddAccountDetail) => {
        try {
            console.log('create')
            console.log(AddAccountDetail)
            const response = await api.post('/banks', AddAccountDetail);
            console.log('respond create', response.status)
            if (response.status === 201) {
                router.push('/(tabs)/Account')
                console.log('create Account successfully')

            }
            else {
                console.log(response.status)
            }
        } catch (err) {
            setError(`Failed to create Account. ${err}`);
            console.log(error)
        }
    };
    const deleteAccount = async (accountNumber: string, fiCode: string) => {
        try {
            const response = await api.delete(`https://api.example.com/banks/${accountNumber}/${fiCode}`);
            if (response.status === 200) {
                setAccounts((prev) => prev.filter((t) => t.account_number !== accountNumber || t.fi_code !== fiCode));
            }
        } catch (err) {
            setError('Failed to delete Account.');
        }
    };

    return { getAllAccounts, createAccount, deleteAccount };

};<|MERGE_RESOLUTION|>--- conflicted
+++ resolved
@@ -29,11 +29,7 @@
         try {
             const response = await api.get('/banks');
             if (response.status === 200) {
-<<<<<<< HEAD
-                console.log(response.data.data)
-=======
->>>>>>> e1bdcbd7
-                return response.data.data.bankAccounts || [];  // Ensure it always returns an array
+                return response.data.data.Accounts || [];  // Ensure it always returns an array
             } else {
                 setError(response.data.statusText);
                 return [];
