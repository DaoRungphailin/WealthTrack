--- conflicted
+++ resolved
@@ -4,11 +4,7 @@
 // http://161.246.5.86
 
 const api = axios.create({
-<<<<<<< HEAD
-  baseURL: "http://localhost:3000/api/v0.2", // Replace with your backend URL
-=======
-  baseURL: "http://161.246.5.86/api/v0.2", // Replace with your backend URL
->>>>>>> c3e8fddd
+  baseURL: "http://192.168.16.139/api/v0.2", // Replace with your backend URL
   headers: {
     "Content-Type": "application/json",
   },
